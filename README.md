--- conflicted
+++ resolved
@@ -1,810 +1,673 @@
-<<<<<<< HEAD
-<div align="center">
-
-# 🚀 AutoCAD MCP Server
-
-<p align="center">
-  <strong>The AI-powered copilot for modern Computer-Aided Design.</strong>
-</p>
-
-<p align="center">
-  <img src="https://img.shields.io/badge/Python-3.12+-blue.svg" alt="Python Version">
-  <img src="https://img.shields.io/badge/AutoCAD-2021--2025-orange.svg" alt="AutoCAD Version">
-  <img src="https://img.shields.io/badge/License-MIT-green.svg" alt="License">
-  <img src="https://img.shields.io/badge/Status-Production%20Ready-brightgreen.svg" alt="Status">
-</p>
-
----
-
-</div>
-
-## ✨ Overview
-
-This **AutoCAD MCP Server** is a comprehensive Model Context Protocol (MCP) server designed to assist my AutoCAD development and manufacturing workflows. This advanced system integrates cutting-edge AI capabilities with AutoCAD 2025, providing developers and engineers with powerful tools for automation, code generation, and intelligent design assistance. 
-
-Built with **Python 3.12** and leveraging **Flask 3.0**, this mcp server was made to turn some of my traditional CAD processes into intelligent, automated workflows that enhance productivity and innovation across the manufacturing and design industries.
-
-### 🎯 Target Audience
-
-**TARGET AUDIENCE:** CAD and code programming professionals involved in engineering, manufacturing, and architecture using AutoCAD 2025 on Windows, who may want to author custom utilities for 3D-to-2D transformations and presentation automation.
-
----
-
-## 🌟 Key Features
-
-| Feature | Description |
-| :--- | :--- |
-| 🤖 **AI-Powered Development** | Use natural language to generate Python and AutoLISP scripts, get API recommendations, and even predict errors before they happen. |
-| 🏭 **Advanced Manufacturing** | Automate complex tasks like 3D surface unfolding, parametric design, and pattern optimization for maximum material efficiency. |
-| 🏢 **Enterprise Ready** | Built for professional teams with features like multi-user collaboration, security monitoring, and deployment automation. |
-| 🛠️ **Developer Tools** | A comprehensive development framework with a mock AutoCAD system for offline testing, performance benchmarking, and CI/CD integration. |
-
-## 🚀 Getting Started
-
-We have two main guides to help you get started, depending on your background:
-
-### For AutoCAD Drafters (No Coding Experience)
-
-If you're an AutoCAD user who wants to use AI to automate your work, we have a set of detailed, non-technical guides for you. Start here:
-
-➡️ **[The AutoCAD Drafter's Guide to Installation & Setup](./docs/01-Installation-Setup.md)**
-
-### For Developers
-
-If you're a developer who wants to build on top of the AutoCAD MCP Server, you can get started with the following steps:
-
-1.  **Clone the repository:**
-    ```bash
-    git clone https://github.com/BarryMcAdams/AutoCAD_MCP.git
-    cd AutoCAD_MCP
-    ```
-
-2.  **Install dependencies:**
-    ```bash
-    pip install -r requirements.txt
-    ```
-
-3.  **Run the server:**
-    ```bash
-    python src/mcp_server.py
-    ```
-
-For more detailed information, please refer to the [developer documentation](./docs/README.md).
-
-## 🏗️ Architecture Overview
-
-The AutoCAD MCP Server is built on a modular and scalable architecture. It uses a powerful Python wrapper to communicate with the AutoCAD COM API, and a flexible MCP server framework to expose the AI-powered tools. This design allows for easy extension and integration with other systems.
-
-<div align="center">
-
-```mermaid
-graph TD
-    A[AutoCAD User / Developer] --> B{Claude Desktop / MCP Client};
-    B --> C{AutoCAD MCP Server (Python)};
-    C --> D[Enhanced AutoCAD Wrapper];
-    D --> E[AutoCAD Application];
-```
-
-</div>
-
-## 💼 Use Cases
-
-*   **Manufacturing:** Automate the creation of flat patterns for sheet metal, HVAC, and other fabrication industries.
-*   **Architecture:** Generate complex and parametric designs for buildings, facades, and other architectural elements.
-*   **Product Design:** Quickly create and iterate on 3D models of products, parts, and assemblies.
-*   **Automation:** Build custom tools and workflows to automate your company's specific AutoCAD processes.
-
-## 🤝 Contributing
-
-We welcome contributions from the community! Whether you're a developer, a CAD expert, or just an enthusiastic user, there are many ways to get involved:
-
-*   **Report bugs:** If you find a bug, please open an issue on our [GitHub Issues](https://github.com/BarryMcAdams/AutoCAD_MCP/issues) page.
-*   **Suggest features:** Have a great idea for a new feature? Let us know on our [GitHub Discussions](https://github.com/BarryMcAdams/AutoCAD_MCP/discussions) page.
-*   **Contribute code:** If you're a developer, we welcome pull requests! Please read our [CONTRIBUTING.md](./CONTRIBUTING.md) file for more information.
-
-## 📄 License
-
-This project is licensed under the MIT License. See the [LICENSE](./LICENSE) file for details.
-
-## 🙏 Acknowledgments
-
-This project would not be possible without the following:
-
-*   [Python](https://www.python.org/)
-*   [AutoCAD](https://www.autodesk.com/products/autocad/overview)
-*   [Flask](https://flask.palletsprojects.com/)
-*   [pyautocad](https://pypi.org/project/pyautocad/)
-*   And the many other open-source libraries.
-
-Special thanks to the AutoCAD community for their support and feedback.
-
----
-
-<div align="center">
-## 🎯 **AutoCAD MCP Server** - Transforming Manufacturing CAD Workflows
-
-**With love ❤️ to our amazing AutoCAD community around the world ~ [Barry Adams](mailto:info@CADcoLabs.com), Florida USA**
-
----
-
-<p align="center">
-  <img src="https://img.shields.io/badge/Made%20with-❤️-red.svg" alt="Made with Love">
-  <img src="https://img.shields.io/badge/For-AutoCAD%20Community-blue.svg" alt="For AutoCAD Community">
-  <img src="https://img.shields.io/badge/Ready-Production-brightgreen.svg" alt="Production Ready">
-</p>
-</div>
-=======
-# AutoCAD MCP Server
-
-**A Development Platform for AutoCAD Automation Research**
-
-[![Python 3.12](https://img.shields.io/badge/python-3.12-blue.svg)](https://www.python.org/downloads/)
-[![Flask](https://img.shields.io/badge/flask-3.0-green.svg)](https://flask.palletsprojects.com/)
-[![AutoCAD 2025](https://img.shields.io/badge/AutoCAD-2025-red.svg)](https://www.autodesk.com/products/autocad)
-[![License: MIT](https://img.shields.io/badge/License-MIT-yellow.svg)](https://opensource.org/licenses/MIT)
-
-The AutoCAD MCP Server is a research and development platform for AutoCAD 2025 automation, featuring experimental 3D surface unfolding algorithms, automated dimensioning prototypes, and material optimization research tools through a REST API.
-
-**🚨 Current Status: Development Platform**
-- ✅ **Server Infrastructure**: Fully functional with 19+ REST endpoints
-- ✅ **Core Algorithms**: LSCM surface unfolding and pattern optimization implemented
-- ✅ **AutoCAD Integration**: COM interface with robust error handling
-- 🔬 **Research Stage**: Algorithms and features under active development
-- 📋 **Testing Required**: AutoCAD integration needs validation on target systems
-
-## 🚀 Quick Start
-
-### Prerequisites
-- **AutoCAD 2025** (full version) installed and activated
-- **Python 3.12** or higher
-- **Windows OS** (required for AutoCAD COM interface)
-- **Poetry** or **uv** for dependency management
-
-### Installation Options
-
-#### Option 1: Claude Desktop Integration (Recommended)
-
-This project can be integrated with Claude Desktop as a Model Context Protocol (MCP) server for AI-assisted AutoCAD automation.
-
-**Claude Desktop Setup:**
-
-1. **Install from gitmcp.io (easiest method):**
-   - Visit [gitmcp.io/BarryMcAdams/AutoCAD_MCP](https://gitmcp.io/BarryMcAdams/AutoCAD_MCP)
-   - Follow the installation instructions provided
-
-2. **Manual Installation:**
-   ```bash
-   # Clone the repository
-   git clone https://github.com/BarryMcAdams/AutoCAD_MCP.git
-   cd AutoCAD_MCP
-   
-   # Install dependencies
-   uv sync  # or: poetry install
-   
-   # Test MCP server
-   uv run python src/server.py  # or: poetry run python src/server.py
-   ```
-
-3. **Configure Claude Desktop:**
-   
-   Add to your Claude Desktop MCP configuration:
-   ```json
-   {
-     "mcpServers": {
-       "autocad-mcp": {
-         "command": "uv",
-         "args": ["run", "python", "src/server.py"],
-         "cwd": "C:\\path\\to\\your\\AutoCAD_MCP",
-         "env": {
-           "PYTHONPATH": "src",
-           "PYTHONIOENCODING": "utf-8"
-         }
-       }
-     }
-   }
-   ```
-
-4. **Start AutoCAD 2025:**
-   - Launch AutoCAD 2025
-   - Open or create a drawing
-   - Start a new Claude Desktop conversation
-
-5. **Test MCP Integration:**
-   Ask Claude: *"Check the status of the AutoCAD MCP server and draw a line from origin to point (100, 100, 0)"*
-
-#### Option 2: Standalone REST API Server
-
-1. **Clone and install:**
-   ```bash
-   git clone https://github.com/BarryMcAdams/AutoCAD_MCP.git
-   cd AutoCAD_MCP
-   poetry install
-   ```
-
-2. **Start AutoCAD 2025:**
-   - Launch AutoCAD 2025
-   - Open or create a drawing with 3D surfaces
-
-3. **Run the Flask server:**
-   ```bash
-   poetry run python src/mcp_server.py  # For REST API mode
-   ```
-
-4. **Test the connection:**
-   ```bash
-   curl http://localhost:5001/health
-   # Expected response: {"status":"ok","success":true,"timestamp":"...","version":"1.0.0"}
-   ```
-
-### Available MCP Tools (Claude Desktop)
-
-When integrated with Claude Desktop, the following AutoCAD tools are available for natural language interaction:
-
-- **draw_line** - Draw lines between 3D points
-- **draw_circle** - Create circles with center and radius
-- **extrude_profile** - Create 3D solids by extruding 2D profiles
-- **revolve_profile** - Create 3D solids by revolving profiles around axes
-- **list_entities** - List all entities in the current AutoCAD drawing
-- **get_entity_info** - Get detailed information about specific entities
-- **server_status** - Check MCP server and AutoCAD connection status
-
-**Example MCP Commands:**
-- *"Draw a line from origin to (100, 100, 0)"*
-- *"Create a circle at (50, 50, 0) with radius 25"*  
-- *"List all entities in the current drawing"*
-- *"Check if the MCP server is connected to AutoCAD"*
-
-### First API Call (REST Mode)
-
-Create a simple line in AutoCAD:
-```bash
-curl -X POST http://localhost:5001/draw/line \
-  -H "Content-Type: application/json" \
-  -d '{
-    "start_point": [0, 0, 0],
-    "end_point": [100, 100, 0]
-  }'
-```
-
-## 🎯 Key Features
-
-### 🔧 Advanced Surface Unfolding (Experimental)
-- **LSCM Algorithm**: Least Squares Conformal Mapping for 3D surface parameterization
-- **Geodesic Calculations**: Research-stage fold line placement algorithms
-- **Multiple Methods**: Simple grid, advanced LSCM, and hybrid approaches
-- **Quality Validation**: Distortion measurement and analysis tools
-
-### 📐 Automated Dimensioning (Prototype)
-- **Linear & Angular Dimensions**: Basic dimensioning functionality
-- **Manufacturing Drawings**: Template-based technical drawing generation
-- **Text Annotations**: Automated manufacturing notes
-- **Layer Management**: CAD layer organization tools
-
-### 📦 Pattern Optimization (Research)
-- **Material Nesting**: Experimental pattern placement algorithms
-- **Multiple Algorithms**: Best-fit, genetic algorithm research implementations
-- **Cost Optimization**: Material usage calculation tools
-- **Standard Materials**: Configurable material specifications
-
-### ⚡ Batch Processing (Development)
-- **Multi-Surface Processing**: Batch operation framework
-- **Workflow Integration**: Research-stage automation pipelines
-- **Scalability Testing**: Performance analysis tools
-- **Error Handling**: Comprehensive logging and recovery mechanisms
-
-## 📚 API Documentation
-
-### Basic Drawing Operations
-
-#### Create Line
-```http
-POST /draw/line
-Content-Type: application/json
-
-{
-  "start_point": [0, 0, 0],
-  "end_point": [100, 100, 0]
-}
-```
-
-#### Create Circle
-```http
-POST /draw/circle
-Content-Type: application/json
-
-{
-  "center": [50, 50, 0],
-  "radius": 25
-}
-```
-
-### 3D Operations
-
-#### Extrude Profile
-```http
-POST /draw/extrude
-Content-Type: application/json
-
-{
-  "profile_points": [[0,0], [100,0], [100,50], [0,50]],
-  "extrude_height": 25
-}
-```
-
-#### Boolean Union
-```http
-POST /draw/boolean-union
-Content-Type: application/json
-
-{
-  "entity_ids": [12345, 67890]
-}
-```
-
-### Surface Unfolding
-
-#### Basic Unfolding
-```http
-POST /surface/unfold
-Content-Type: application/json
-
-{
-  "entity_id": 12345,
-  "tolerance": 0.01
-}
-```
-
-#### Advanced LSCM Unfolding
-```http
-POST /surface/unfold-advanced
-Content-Type: application/json
-
-{
-  "entity_id": 12345,
-  "algorithm": "lscm",
-  "tolerance": 0.001,
-  "generate_fold_lines": true
-}
-```
-
-### Dimensioning
-
-#### Linear Dimension
-```http
-POST /dimension/linear
-Content-Type: application/json
-
-{
-  "start_point": [0, 0, 0],
-  "end_point": [100, 0, 0],
-  "dimension_line_point": [50, -15, 0]
-}
-```
-
-#### Manufacturing Drawing
-```http
-POST /dimension/manufacturing-drawing
-Content-Type: application/json
-
-{
-  "pattern_data": {
-    "pattern_bounds": {"min": [0,0], "max": [100,50]},
-    "fold_lines": [...],
-    "method": "LSCM"
-  }
-}
-```
-
-### Pattern Optimization
-
-#### Optimize Nesting
-```http
-POST /pattern/optimize-nesting
-Content-Type: application/json
-
-{
-  "patterns": [
-    {
-      "id": "part_1",
-      "width": 100,
-      "height": 50,
-      "rotation_allowed": true
-    }
-  ],
-  "material_sheets": [
-    {
-      "width": 1219.2,
-      "height": 2438.4,
-      "material_type": "steel"
-    }
-  ],
-  "algorithm": "best_fit_decreasing"
-}
-```
-
-#### Get Standard Materials
-```http
-GET /pattern/material-sheets
-```
-
-### Batch Processing
-
-#### Batch Surface Unfolding
-```http
-POST /batch/surface-unfold
-Content-Type: application/json
-
-{
-  "entity_ids": [12345, 67890, 11111],
-  "algorithm": "lscm",
-  "create_manufacturing_drawings": true,
-  "optimize_material_usage": true,
-  "material_sheets": [
-    {"width": 1219.2, "height": 2438.4, "material_type": "steel"}
-  ]
-}
-```
-
-## 🏗️ Architecture
-
-### System Components
-
-```
-AutoCAD MCP Server (Development Platform)
-├── Flask REST API (19+ endpoints) ✅ Functional
-├── AutoCAD COM Integration ✅ Implemented
-├── Research Algorithms
-│   ├── LSCM Surface Unfolding 🔬 Experimental
-│   ├── Geodesic Path Calculation 🔬 Research
-│   └── Pattern Optimization 🔬 Prototype
-├── Development Features
-│   ├── Automated Dimensioning 🚧 In Progress
-│   ├── Technical Drawing Generation 🚧 Basic
-│   └── Material Optimization 🔬 Research
-└── Testing Tools
-    ├── Batch Processing Framework 🚧 Development
-    ├── Quality Validation Tools 🔬 Experimental
-    └── Performance Monitoring ✅ Basic
-```
-
-### File Structure
-
-```
-src/
-├── server.py                 # Main Flask application
-├── utils.py                  # AutoCAD integration utilities
-├── dimensioning.py           # Dimensioning and annotation system
-├── pattern_optimization.py   # Material nesting algorithms
-├── algorithms/
-│   ├── lscm.py              # LSCM surface unfolding
-│   ├── geodesic.py          # Geodesic path calculations
-│   └── mesh_utils.py        # Triangle mesh processing
-├── decorators.py            # Request handling decorators
-└── config.py               # Configuration management
-```
-
-## 🎯 Use Cases
-
-### Manufacturing & Production
-- **Sheet Metal Fabrication**: Unfold complex 3D surfaces for cutting
-- **Architectural Panels**: Generate patterns for building facades
-- **Product Packaging**: Create unfolded patterns for boxes and containers
-- **Aerospace Components**: Precision unfolding for aircraft panels
-
-### Engineering Applications
-- **Technical Documentation**: Automated manufacturing drawing generation
-- **Cost Estimation**: Material usage optimization for project planning
-- **Quality Control**: Distortion analysis and tolerance validation
-- **Design Optimization**: Minimize material waste in production
-
-### Integration Scenarios
-- **CAM Software**: Feed optimized patterns to cutting systems
-- **ERP Integration**: Material cost and usage reporting
-- **PLM Systems**: Technical drawing management and versioning
-- **Manufacturing Execution**: Production workflow automation
-
-## 📊 Development Status & Testing
-
-### ✅ Validated Components
-- **Server Infrastructure**: Flask server starts successfully on port 5001
-- **Health Monitoring**: `/health` endpoint returns proper JSON responses
-- **AutoCAD Detection**: `/acad-status` correctly identifies connection state
-- **Core Algorithms**: LSCM algorithm imports and loads without errors
-- **API Endpoints**: 19+ REST endpoints confirmed available and responding
-
-### 🔬 Research Performance Targets
-- **Distortion Measurement**: LSCM algorithm includes distortion calculation
-- **Processing Goals**: <1 second for simple operations, <10 seconds for complex unfolding
-- **Scalability Research**: Testing with various mesh sizes and complexities
-- **Integration Testing**: Ongoing validation with AutoCAD 2025 instances
-
-### 🚧 Development Priorities
-- **AutoCAD Integration**: Full COM interface testing with real AutoCAD instances
-- **Algorithm Validation**: Performance benchmarking and accuracy testing
-- **User Interface**: API documentation and example implementations
-- **Production Readiness**: Comprehensive testing and stability improvements
-
-## 🔧 Configuration
-
-### Environment Variables
-```bash
-# Server Configuration
-HOST=localhost
-PORT=5001
-DEBUG=false
-
-# Logging
-LOG_LEVEL=INFO
-LOG_FILE=logs/autocad_mcp.log
-
-# AutoCAD Settings
-AUTOCAD_TIMEOUT=30
-MAX_BATCH_SIZE=100
-```
-
-### config.py Settings
-```python
-class Config:
-    # Server settings
-    HOST = os.getenv('HOST', 'localhost')
-    PORT = int(os.getenv('PORT', 5001))
-    DEBUG = os.getenv('DEBUG', 'false').lower() == 'true'
-    
-    # Performance settings
-    MAX_BATCH_SIZE = int(os.getenv('MAX_BATCH_SIZE', 100))
-    PROCESSING_TIMEOUT = int(os.getenv('PROCESSING_TIMEOUT', 300))
-    
-    # Quality settings
-    DEFAULT_TOLERANCE = 0.001
-    MAX_DISTORTION_THRESHOLD = 0.1
-```
-
-## 🧪 Testing & Validation
-
-### Infrastructure Testing ✅ Completed
-```bash
-# Test server startup and health
-poetry install
-poetry run python src/server.py
-curl http://localhost:5001/health
-# Expected: {"status":"ok","success":true,"timestamp":"...","version":"1.0.0"}
-
-# Test AutoCAD connection detection
-curl http://localhost:5001/acad-status
-# Expected: Connection status or "AutoCAD is not connected" message
-```
-
-### Development Testing 🚧 In Progress
-```bash
-# Run available tests (note: some tests have import path issues)
-poetry run pytest
-
-# Test core algorithm loading
-python -c "from src.algorithms.lscm import LSCMSolver; print('LSCM loads successfully')"
-
-# Test drawing operations (requires AutoCAD running)
-curl -X POST http://localhost:5001/draw/line \
-  -H "Content-Type: application/json" \
-  -d '{"start_point": [0,0,0], "end_point": [100,100,0]}'
-```
-
-### Integration Testing 📋 Required
-- **AutoCAD 2025**: Full testing with actual AutoCAD installation
-- **Real Surfaces**: Validation with complex 3D surfaces and meshes
-- **Performance**: Benchmarking with large datasets
-- **Error Handling**: Edge case testing and recovery mechanisms
-
-## 📖 Examples
-
-### Complete Workflow Example
-
-1. **Create a 3D Surface**
-   ```http
-   POST /surface/3d-mesh
-   {
-     "m_size": 4,
-     "n_size": 4,
-     "coordinates": [/* 16 3D points */]
-   }
-   ```
-
-2. **Unfold the Surface**
-   ```http
-   POST /surface/unfold-advanced
-   {
-     "entity_id": 12345,
-     "algorithm": "lscm",
-     "generate_fold_lines": true
-   }
-   ```
-
-3. **Create Manufacturing Drawing**
-   ```http
-   POST /dimension/manufacturing-drawing
-   {
-     "pattern_data": {/* unfold result */}
-   }
-   ```
-
-4. **Optimize Material Usage**
-   ```http
-   POST /pattern/optimize-from-unfolding
-   {
-     "unfolding_results": [{/* unfold result */}],
-     "material_sheets": [{/* steel sheet specs */}]
-   }
-   ```
-
-### Python Integration Example
-
-```python
-import requests
-import json
-
-class AutoCADMCPClient:
-    def __init__(self, base_url="http://localhost:5001"):
-        self.base_url = base_url
-    
-    def unfold_surface(self, entity_id, algorithm="lscm"):
-        response = requests.post(
-            f"{self.base_url}/surface/unfold-advanced",
-            json={
-                "entity_id": entity_id,
-                "algorithm": algorithm,
-                "tolerance": 0.001,
-                "generate_fold_lines": True
-            }
-        )
-        return response.json()
-    
-    def optimize_patterns(self, unfolding_results, material_sheets):
-        response = requests.post(
-            f"{self.base_url}/pattern/optimize-from-unfolding",
-            json={
-                "unfolding_results": unfolding_results,
-                "material_sheets": material_sheets
-            }
-        )
-        return response.json()
-
-# Usage
-client = AutoCADMCPClient()
-unfold_result = client.unfold_surface(12345)
-optimization = client.optimize_patterns([unfold_result], [steel_sheet])
-```
-
-## 🚨 Troubleshooting
-
-### Common Issues
-
-#### AutoCAD Connection Failed
-```
-Error: Could not connect to AutoCAD instance
-```
-**Solutions:**
-- Ensure AutoCAD 2025 is running
-- Check that a drawing is open in AutoCAD
-- Verify no other applications are using AutoCAD COM interface
-
-#### Entity Not Found
-```
-Error: Entity with ID 12345 not found
-```
-**Solutions:**
-- Verify the entity exists in the current drawing
-- Check that the entity is a valid 3D surface or mesh
-- Use AutoCAD's Properties panel to confirm the entity ID
-
-#### High Distortion in Unfolding
-```
-Warning: Surface distortion exceeds tolerance (0.15% > 0.1%)
-```
-**Solutions:**
-- Try the LSCM algorithm for complex surfaces
-- Increase tolerance if acceptable for your application
-- Consider mesh simplification for highly complex surfaces
-
-#### Material Optimization Failed
-```
-Error: No valid patterns could be created
-```
-**Solutions:**
-- Check that unfolding results contain valid pattern data
-- Verify material sheet dimensions are sufficient
-- Ensure pattern dimensions are reasonable for the material
-
-### Debug Mode
-
-Enable debug logging:
-```python
-# In config.py
-DEBUG = True
-LOG_LEVEL = "DEBUG"
-```
-
-Check logs:
-```bash
-tail -f logs/autocad_mcp.log
-```
-
-### Performance Issues
-
-#### Slow Processing
-- **Large Meshes**: Use mesh optimization before unfolding
-- **Complex Surfaces**: Consider increasing tolerance slightly
-- **Batch Operations**: Process in smaller batches if memory is limited
-
-#### Memory Usage
-- **Monitor**: Use Task Manager to monitor memory usage
-- **Optimize**: Close unnecessary AutoCAD drawings
-- **Limit**: Set MAX_BATCH_SIZE to appropriate value for your system
-
-## 🤝 Contributing
-
-### Development Setup
-1. Fork the repository
-2. Create a feature branch: `git checkout -b feature-name`
-3. Install development dependencies: `poetry install --with dev`
-4. Make changes and add tests
-5. Run tests: `poetry run pytest`
-6. Submit a pull request
-
-### Code Style
-- Follow PEP 8 Python style guidelines
-- Use Black formatter: `poetry run black .`
-- Check with Ruff linter: `poetry run ruff check .`
-- Add type hints to all functions
-- Include comprehensive docstrings
-
-### Testing Requirements
-- Add unit tests for new functionality
-- Maintain >90% test coverage
-- Include integration tests for API endpoints
-- Test with real AutoCAD entities when possible
-
-## 📄 License
-
-This project is licensed under the MIT License - see the [LICENSE](LICENSE) file for details.
-
-## 🙏 Acknowledgments
-
-- **AutoCAD COM API** - Foundation for CAD integration
-- **SciPy Community** - Advanced mathematical algorithms
-- **Flask Team** - Excellent web framework
-- **Manufacturing Community** - Real-world requirements and feedback
-
-## 📞 Support
-
-### Documentation
-- **API Reference**: Complete endpoint documentation with examples
-- **User Stories**: Real-world use cases and scenarios
-- **Technical Guide**: Implementation details and architecture
-
-### Community
-- **Issues**: [GitHub Issues](https://github.com/BarryMcAdams/AutoCAD_MCP/issues)
-- **Discussions**: [GitHub Discussions](https://github.com/BarryMcAdams/AutoCAD_MCP/discussions)
-
----
-
-## 🌟 Star History
-
-[![Star History Chart](https://api.star-history.com/svg?repos=BarryMcAdams/AutoCAD_MCP&type=Date)](https://star-history.com/#BarryMcAdams/AutoCAD_MCP&Date)
-
----
-
-**AutoCAD MCP Server** - Research Platform for AutoCAD Automation
-
-*Development platform for CAD automation research and experimentation*
-
-## 📈 Project Status Summary
-
-**January 2025**: Initial development and infrastructure fixes  
-**August 2025**: Testing validation completed  
-- ✅ Server infrastructure functional
-- ✅ Core algorithms implemented  
-- ✅ AutoCAD COM integration working
-- 🔬 Research algorithms under development
-- 📋 Full AutoCAD integration testing required
-
-This is an active research and development project. Contributors and researchers welcome!
->>>>>>> 1f83da51
+# AutoCAD MCP Server
+
+**A Development Platform for AutoCAD Automation Research**
+
+[![Python 3.12](https://img.shields.io/badge/python-3.12-blue.svg)](https://www.python.org/downloads/)
+[![Flask](https://img.shields.io/badge/flask-3.0-green.svg)](https://flask.palletsprojects.com/)
+[![AutoCAD 2025](https://img.shields.io/badge/AutoCAD-2025-red.svg)](https://www.autodesk.com/products/autocad)
+[![License: MIT](https://img.shields.io/badge/License-MIT-yellow.svg)](https://opensource.org/licenses/MIT)
+
+The AutoCAD MCP Server is a research and development platform for AutoCAD 2025 automation, featuring experimental 3D surface unfolding algorithms, automated dimensioning prototypes, and material optimization research tools through a REST API.
+
+**🚨 Current Status: Development Platform**
+- ✅ **Server Infrastructure**: Fully functional with 19+ REST endpoints
+- ✅ **Core Algorithms**: LSCM surface unfolding and pattern optimization implemented
+- ✅ **AutoCAD Integration**: COM interface with robust error handling
+- 🔬 **Research Stage**: Algorithms and features under active development
+- 📋 **Testing Required**: AutoCAD integration needs validation on target systems
+
+## 🚀 Quick Start
+
+### Prerequisites
+- **AutoCAD 2025** (full version) installed and activated
+- **Python 3.12** or higher
+- **Windows OS** (required for AutoCAD COM interface)
+- **Poetry** or **uv** for dependency management
+
+### Installation Options
+
+#### Option 1: Claude Desktop Integration (Recommended)
+
+This project can be integrated with Claude Desktop as a Model Context Protocol (MCP) server for AI-assisted AutoCAD automation.
+
+**Claude Desktop Setup:**
+
+1. **Install from gitmcp.io (easiest method):**
+   - Visit [gitmcp.io/BarryMcAdams/AutoCAD_MCP](https://gitmcp.io/BarryMcAdams/AutoCAD_MCP)
+   - Follow the installation instructions provided
+
+2. **Manual Installation:**
+   ```bash
+   # Clone the repository
+   git clone https://github.com/BarryMcAdams/AutoCAD_MCP.git
+   cd AutoCAD_MCP
+   
+   # Install dependencies
+   uv sync  # or: poetry install
+   
+   # Test MCP server
+   uv run python src/server.py  # or: poetry run python src/server.py
+   ```
+
+3. **Configure Claude Desktop:**
+   
+   Add to your Claude Desktop MCP configuration:
+   ```json
+   {
+     "mcpServers": {
+       "autocad-mcp": {
+         "command": "uv",
+         "args": ["run", "python", "src/server.py"],
+         "cwd": "C:\\path\\to\\your\\AutoCAD_MCP",
+         "env": {
+           "PYTHONPATH": "src",
+           "PYTHONIOENCODING": "utf-8"
+         }
+       }
+     }
+   }
+   ```
+
+4. **Start AutoCAD 2025:**
+   - Launch AutoCAD 2025
+   - Open or create a drawing
+   - Start a new Claude Desktop conversation
+
+5. **Test MCP Integration:**
+   Ask Claude: *"Check the status of the AutoCAD MCP server and draw a line from origin to point (100, 100, 0)"*
+
+#### Option 2: Standalone REST API Server
+
+1. **Clone and install:**
+   ```bash
+   git clone https://github.com/BarryMcAdams/AutoCAD_MCP.git
+   cd AutoCAD_MCP
+   poetry install
+   ```
+
+2. **Start AutoCAD 2025:**
+   - Launch AutoCAD 2025
+   - Open or create a drawing with 3D surfaces
+
+3. **Run the Flask server:**
+   ```bash
+   poetry run python src/mcp_server.py  # For REST API mode
+   ```
+
+4. **Test the connection:**
+   ```bash
+   curl http://localhost:5001/health
+   # Expected response: {"status":"ok","success":true,"timestamp":"...","version":"1.0.0"}
+   ```
+
+### Available MCP Tools (Claude Desktop)
+
+When integrated with Claude Desktop, the following AutoCAD tools are available for natural language interaction:
+
+- **draw_line** - Draw lines between 3D points
+- **draw_circle** - Create circles with center and radius
+- **extrude_profile** - Create 3D solids by extruding 2D profiles
+- **revolve_profile** - Create 3D solids by revolving profiles around axes
+- **list_entities** - List all entities in the current AutoCAD drawing
+- **get_entity_info** - Get detailed information about specific entities
+- **server_status** - Check MCP server and AutoCAD connection status
+
+**Example MCP Commands:**
+- *"Draw a line from origin to (100, 100, 0)"*
+- *"Create a circle at (50, 50, 0) with radius 25"*  
+- *"List all entities in the current drawing"*
+- *"Check if the MCP server is connected to AutoCAD"*
+
+### First API Call (REST Mode)
+
+Create a simple line in AutoCAD:
+```bash
+curl -X POST http://localhost:5001/draw/line \
+  -H "Content-Type: application/json" \
+  -d '{
+    "start_point": [0, 0, 0],
+    "end_point": [100, 100, 0]
+  }'
+```
+
+## 🎯 Key Features
+
+### 🔧 Advanced Surface Unfolding (Experimental)
+- **LSCM Algorithm**: Least Squares Conformal Mapping for 3D surface parameterization
+- **Geodesic Calculations**: Research-stage fold line placement algorithms
+- **Multiple Methods**: Simple grid, advanced LSCM, and hybrid approaches
+- **Quality Validation**: Distortion measurement and analysis tools
+
+### 📐 Automated Dimensioning (Prototype)
+- **Linear & Angular Dimensions**: Basic dimensioning functionality
+- **Manufacturing Drawings**: Template-based technical drawing generation
+- **Text Annotations**: Automated manufacturing notes
+- **Layer Management**: CAD layer organization tools
+
+### 📦 Pattern Optimization (Research)
+- **Material Nesting**: Experimental pattern placement algorithms
+- **Multiple Algorithms**: Best-fit, genetic algorithm research implementations
+- **Cost Optimization**: Material usage calculation tools
+- **Standard Materials**: Configurable material specifications
+
+### ⚡ Batch Processing (Development)
+- **Multi-Surface Processing**: Batch operation framework
+- **Workflow Integration**: Research-stage automation pipelines
+- **Scalability Testing**: Performance analysis tools
+- **Error Handling**: Comprehensive logging and recovery mechanisms
+
+## 📚 API Documentation
+
+### Basic Drawing Operations
+
+#### Create Line
+```http
+POST /draw/line
+Content-Type: application/json
+
+{
+  "start_point": [0, 0, 0],
+  "end_point": [100, 100, 0]
+}
+```
+
+#### Create Circle
+```http
+POST /draw/circle
+Content-Type: application/json
+
+{
+  "center": [50, 50, 0],
+  "radius": 25
+}
+```
+
+### 3D Operations
+
+#### Extrude Profile
+```http
+POST /draw/extrude
+Content-Type: application/json
+
+{
+  "profile_points": [[0,0], [100,0], [100,50], [0,50]],
+  "extrude_height": 25
+}
+```
+
+#### Boolean Union
+```http
+POST /draw/boolean-union
+Content-Type: application/json
+
+{
+  "entity_ids": [12345, 67890]
+}
+```
+
+### Surface Unfolding
+
+#### Basic Unfolding
+```http
+POST /surface/unfold
+Content-Type: application/json
+
+{
+  "entity_id": 12345,
+  "tolerance": 0.01
+}
+```
+
+#### Advanced LSCM Unfolding
+```http
+POST /surface/unfold-advanced
+Content-Type: application/json
+
+{
+  "entity_id": 12345,
+  "algorithm": "lscm",
+  "tolerance": 0.001,
+  "generate_fold_lines": true
+}
+```
+
+### Dimensioning
+
+#### Linear Dimension
+```http
+POST /dimension/linear
+Content-Type: application/json
+
+{
+  "start_point": [0, 0, 0],
+  "end_point": [100, 0, 0],
+  "dimension_line_point": [50, -15, 0]
+}
+```
+
+#### Manufacturing Drawing
+```http
+POST /dimension/manufacturing-drawing
+Content-Type: application/json
+
+{
+  "pattern_data": {
+    "pattern_bounds": {"min": [0,0], "max": [100,50]},
+    "fold_lines": [...],
+    "method": "LSCM"
+  }
+}
+```
+
+### Pattern Optimization
+
+#### Optimize Nesting
+```http
+POST /pattern/optimize-nesting
+Content-Type: application/json
+
+{
+  "patterns": [
+    {
+      "id": "part_1",
+      "width": 100,
+      "height": 50,
+      "rotation_allowed": true
+    }
+  ],
+  "material_sheets": [
+    {
+      "width": 1219.2,
+      "height": 2438.4,
+      "material_type": "steel"
+    }
+  ],
+  "algorithm": "best_fit_decreasing"
+}
+```
+
+#### Get Standard Materials
+```http
+GET /pattern/material-sheets
+```
+
+### Batch Processing
+
+#### Batch Surface Unfolding
+```http
+POST /batch/surface-unfold
+Content-Type: application/json
+
+{
+  "entity_ids": [12345, 67890, 11111],
+  "algorithm": "lscm",
+  "create_manufacturing_drawings": true,
+  "optimize_material_usage": true,
+  "material_sheets": [
+    {"width": 1219.2, "height": 2438.4, "material_type": "steel"}
+  ]
+}
+```
+
+## 🏗️ Architecture
+
+### System Components
+
+```
+AutoCAD MCP Server (Development Platform)
+├── Flask REST API (19+ endpoints) ✅ Functional
+├── AutoCAD COM Integration ✅ Implemented
+├── Research Algorithms
+│   ├── LSCM Surface Unfolding 🔬 Experimental
+│   ├── Geodesic Path Calculation 🔬 Research
+│   └── Pattern Optimization 🔬 Prototype
+├── Development Features
+│   ├── Automated Dimensioning 🚧 In Progress
+│   ├── Technical Drawing Generation 🚧 Basic
+│   └── Material Optimization 🔬 Research
+└── Testing Tools
+    ├── Batch Processing Framework 🚧 Development
+    ├── Quality Validation Tools 🔬 Experimental
+    └── Performance Monitoring ✅ Basic
+```
+
+### File Structure
+
+```
+src/
+├── server.py                 # Main Flask application
+├── utils.py                  # AutoCAD integration utilities
+├── dimensioning.py           # Dimensioning and annotation system
+├── pattern_optimization.py   # Material nesting algorithms
+├── algorithms/
+│   ├── lscm.py              # LSCM surface unfolding
+│   ├── geodesic.py          # Geodesic path calculations
+│   └── mesh_utils.py        # Triangle mesh processing
+├── decorators.py            # Request handling decorators
+└── config.py               # Configuration management
+```
+
+## 🎯 Use Cases
+
+### Manufacturing & Production
+- **Sheet Metal Fabrication**: Unfold complex 3D surfaces for cutting
+- **Architectural Panels**: Generate patterns for building facades
+- **Product Packaging**: Create unfolded patterns for boxes and containers
+- **Aerospace Components**: Precision unfolding for aircraft panels
+
+### Engineering Applications
+- **Technical Documentation**: Automated manufacturing drawing generation
+- **Cost Estimation**: Material usage optimization for project planning
+- **Quality Control**: Distortion analysis and tolerance validation
+- **Design Optimization**: Minimize material waste in production
+
+### Integration Scenarios
+- **CAM Software**: Feed optimized patterns to cutting systems
+- **ERP Integration**: Material cost and usage reporting
+- **PLM Systems**: Technical drawing management and versioning
+- **Manufacturing Execution**: Production workflow automation
+
+## 📊 Development Status & Testing
+
+### ✅ Validated Components
+- **Server Infrastructure**: Flask server starts successfully on port 5001
+- **Health Monitoring**: `/health` endpoint returns proper JSON responses
+- **AutoCAD Detection**: `/acad-status` correctly identifies connection state
+- **Core Algorithms**: LSCM algorithm imports and loads without errors
+- **API Endpoints**: 19+ REST endpoints confirmed available and responding
+
+### 🔬 Research Performance Targets
+- **Distortion Measurement**: LSCM algorithm includes distortion calculation
+- **Processing Goals**: <1 second for simple operations, <10 seconds for complex unfolding
+- **Scalability Research**: Testing with various mesh sizes and complexities
+- **Integration Testing**: Ongoing validation with AutoCAD 2025 instances
+
+### 🚧 Development Priorities
+- **AutoCAD Integration**: Full COM interface testing with real AutoCAD instances
+- **Algorithm Validation**: Performance benchmarking and accuracy testing
+- **User Interface**: API documentation and example implementations
+- **Production Readiness**: Comprehensive testing and stability improvements
+
+## 🔧 Configuration
+
+### Environment Variables
+```bash
+# Server Configuration
+HOST=localhost
+PORT=5001
+DEBUG=false
+
+# Logging
+LOG_LEVEL=INFO
+LOG_FILE=logs/autocad_mcp.log
+
+# AutoCAD Settings
+AUTOCAD_TIMEOUT=30
+MAX_BATCH_SIZE=100
+```
+
+### config.py Settings
+```python
+class Config:
+    # Server settings
+    HOST = os.getenv('HOST', 'localhost')
+    PORT = int(os.getenv('PORT', 5001))
+    DEBUG = os.getenv('DEBUG', 'false').lower() == 'true'
+    
+    # Performance settings
+    MAX_BATCH_SIZE = int(os.getenv('MAX_BATCH_SIZE', 100))
+    PROCESSING_TIMEOUT = int(os.getenv('PROCESSING_TIMEOUT', 300))
+    
+    # Quality settings
+    DEFAULT_TOLERANCE = 0.001
+    MAX_DISTORTION_THRESHOLD = 0.1
+```
+
+## 🧪 Testing & Validation
+
+### Infrastructure Testing ✅ Completed
+```bash
+# Test server startup and health
+poetry install
+poetry run python src/server.py
+curl http://localhost:5001/health
+# Expected: {"status":"ok","success":true,"timestamp":"...","version":"1.0.0"}
+
+# Test AutoCAD connection detection
+curl http://localhost:5001/acad-status
+# Expected: Connection status or "AutoCAD is not connected" message
+```
+
+### Development Testing 🚧 In Progress
+```bash
+# Run available tests (note: some tests have import path issues)
+poetry run pytest
+
+# Test core algorithm loading
+python -c "from src.algorithms.lscm import LSCMSolver; print('LSCM loads successfully')"
+
+# Test drawing operations (requires AutoCAD running)
+curl -X POST http://localhost:5001/draw/line \
+  -H "Content-Type: application/json" \
+  -d '{"start_point": [0,0,0], "end_point": [100,100,0]}'
+```
+
+### Integration Testing 📋 Required
+- **AutoCAD 2025**: Full testing with actual AutoCAD installation
+- **Real Surfaces**: Validation with complex 3D surfaces and meshes
+- **Performance**: Benchmarking with large datasets
+- **Error Handling**: Edge case testing and recovery mechanisms
+
+## 📖 Examples
+
+### Complete Workflow Example
+
+1. **Create a 3D Surface**
+   ```http
+   POST /surface/3d-mesh
+   {
+     "m_size": 4,
+     "n_size": 4,
+     "coordinates": [/* 16 3D points */]
+   }
+   ```
+
+2. **Unfold the Surface**
+   ```http
+   POST /surface/unfold-advanced
+   {
+     "entity_id": 12345,
+     "algorithm": "lscm",
+     "generate_fold_lines": true
+   }
+   ```
+
+3. **Create Manufacturing Drawing**
+   ```http
+   POST /dimension/manufacturing-drawing
+   {
+     "pattern_data": {/* unfold result */}
+   }
+   ```
+
+4. **Optimize Material Usage**
+   ```http
+   POST /pattern/optimize-from-unfolding
+   {
+     "unfolding_results": [{/* unfold result */}],
+     "material_sheets": [{/* steel sheet specs */}]
+   }
+   ```
+
+### Python Integration Example
+
+```python
+import requests
+import json
+
+class AutoCADMCPClient:
+    def __init__(self, base_url="http://localhost:5001"):
+        self.base_url = base_url
+    
+    def unfold_surface(self, entity_id, algorithm="lscm"):
+        response = requests.post(
+            f"{self.base_url}/surface/unfold-advanced",
+            json={
+                "entity_id": entity_id,
+                "algorithm": algorithm,
+                "tolerance": 0.001,
+                "generate_fold_lines": True
+            }
+        )
+        return response.json()
+    
+    def optimize_patterns(self, unfolding_results, material_sheets):
+        response = requests.post(
+            f"{self.base_url}/pattern/optimize-from-unfolding",
+            json={
+                "unfolding_results": unfolding_results,
+                "material_sheets": material_sheets
+            }
+        )
+        return response.json()
+
+# Usage
+client = AutoCADMCPClient()
+unfold_result = client.unfold_surface(12345)
+optimization = client.optimize_patterns([unfold_result], [steel_sheet])
+```
+
+## 🚨 Troubleshooting
+
+### Common Issues
+
+#### AutoCAD Connection Failed
+```
+Error: Could not connect to AutoCAD instance
+```
+**Solutions:**
+- Ensure AutoCAD 2025 is running
+- Check that a drawing is open in AutoCAD
+- Verify no other applications are using AutoCAD COM interface
+
+#### Entity Not Found
+```
+Error: Entity with ID 12345 not found
+```
+**Solutions:**
+- Verify the entity exists in the current drawing
+- Check that the entity is a valid 3D surface or mesh
+- Use AutoCAD's Properties panel to confirm the entity ID
+
+#### High Distortion in Unfolding
+```
+Warning: Surface distortion exceeds tolerance (0.15% > 0.1%)
+```
+**Solutions:**
+- Try the LSCM algorithm for complex surfaces
+- Increase tolerance if acceptable for your application
+- Consider mesh simplification for highly complex surfaces
+
+#### Material Optimization Failed
+```
+Error: No valid patterns could be created
+```
+**Solutions:**
+- Check that unfolding results contain valid pattern data
+- Verify material sheet dimensions are sufficient
+- Ensure pattern dimensions are reasonable for the material
+
+### Debug Mode
+
+Enable debug logging:
+```python
+# In config.py
+DEBUG = True
+LOG_LEVEL = "DEBUG"
+```
+
+Check logs:
+```bash
+tail -f logs/autocad_mcp.log
+```
+
+### Performance Issues
+
+#### Slow Processing
+- **Large Meshes**: Use mesh optimization before unfolding
+- **Complex Surfaces**: Consider increasing tolerance slightly
+- **Batch Operations**: Process in smaller batches if memory is limited
+
+#### Memory Usage
+- **Monitor**: Use Task Manager to monitor memory usage
+- **Optimize**: Close unnecessary AutoCAD drawings
+- **Limit**: Set MAX_BATCH_SIZE to appropriate value for your system
+
+## 🤝 Contributing
+
+### Development Setup
+1. Fork the repository
+2. Create a feature branch: `git checkout -b feature-name`
+3. Install development dependencies: `poetry install --with dev`
+4. Make changes and add tests
+5. Run tests: `poetry run pytest`
+6. Submit a pull request
+
+### Code Style
+- Follow PEP 8 Python style guidelines
+- Use Black formatter: `poetry run black .`
+- Check with Ruff linter: `poetry run ruff check .`
+- Add type hints to all functions
+- Include comprehensive docstrings
+
+### Testing Requirements
+- Add unit tests for new functionality
+- Maintain >90% test coverage
+- Include integration tests for API endpoints
+- Test with real AutoCAD entities when possible
+
+## 📄 License
+
+This project is licensed under the MIT License - see the [LICENSE](LICENSE) file for details.
+
+## 🙏 Acknowledgments
+
+- **AutoCAD COM API** - Foundation for CAD integration
+- **SciPy Community** - Advanced mathematical algorithms
+- **Flask Team** - Excellent web framework
+- **Manufacturing Community** - Real-world requirements and feedback
+
+## 📞 Support
+
+### Documentation
+- **API Reference**: Complete endpoint documentation with examples
+- **User Stories**: Real-world use cases and scenarios
+- **Technical Guide**: Implementation details and architecture
+
+### Community
+- **Issues**: [GitHub Issues](https://github.com/BarryMcAdams/AutoCAD_MCP/issues)
+- **Discussions**: [GitHub Discussions](https://github.com/BarryMcAdams/AutoCAD_MCP/discussions)
+
+---
+
+## 🌟 Star History
+
+[![Star History Chart](https://api.star-history.com/svg?repos=BarryMcAdams/AutoCAD_MCP&type=Date)](https://star-history.com/#BarryMcAdams/AutoCAD_MCP&Date)
+
+---
+
+**AutoCAD MCP Server** - Research Platform for AutoCAD Automation
+
+*Development platform for CAD automation research and experimentation*
+
+## 📈 Project Status Summary
+
+**January 2025**: Initial development and infrastructure fixes  
+**August 2025**: Testing validation completed  
+- ✅ Server infrastructure functional
+- ✅ Core algorithms implemented  
+- ✅ AutoCAD COM integration working
+- 🔬 Research algorithms under development
+- 📋 Full AutoCAD integration testing required
+
+This is an active research and development project. Contributors and researchers welcome!